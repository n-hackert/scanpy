--- conflicted
+++ resolved
@@ -26,16 +26,6 @@
         pass
 
 
-<<<<<<< HEAD
-__all__ = [
-    "cache",
-    "DaskArray",
-    "DaskDataFrame",
-    "fullname",
-    "pkg_metadata",
-    "pkg_version",
-]
-=======
 try:
     from zappy.base import ZappyArray
 except ImportError:
@@ -44,8 +34,15 @@
         pass
 
 
-__all__ = ["cache", "DaskArray", "fullname", "pkg_metadata", "pkg_version"]
->>>>>>> e00932b6
+__all__ = [
+    "cache",
+    "DaskArray",
+    "DaskDataFrame",
+    "ZappyArray",
+    "fullname",
+    "pkg_metadata",
+    "pkg_version",
+]
 
 
 def fullname(typ: type) -> str:
